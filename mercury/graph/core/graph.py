import inspect

import pandas as pd
import networkx as nx

from mercury.graph.core.spark_interface import SparkInterface, pyspark_installed, graphframes_installed, dgl_installed


class NodeIterator:
    """
    Iterator class for iterating over the nodes in a `mercury.graph.core.Graph`.

    This is returned by the `nodes` property of the `mercury.graph.core.Graph` class.

    Args:
        graph: The `mercury.graph.core.Graph` object to iterate over.

    Usage:

    ```python
    g = mg.Graph(data)
    for node in g.nodes:
        print(node)
    ```
    """

    def __init__(self, graph):
        self.graph = graph
        self.ix = -1
        if graph._as_networkx is not None:
            self.key_list = list(graph._as_networkx.nodes.keys())
        else:
            self.key_list = [row['id'] for row in graph.graphframe.vertices.select('id').collect()]


    def __iter__(self):
        return self


    def __next__(self):
        self.ix += 1

        if self.ix >= len(self.key_list):
            raise StopIteration

        ky = self.key_list[self.ix]

        if self.graph._as_networkx is not None:
            d = self.graph._as_networkx.nodes[ky].copy()
            d['id'] = ky

            return d

        g = self.graph.graphframe
        return g.vertices.filter(g.vertices.id == ky).first().asDict()


class EdgeIterator:
    """
    Iterator class for iterating over the edges in a `mercury.graph.core.Graph`.

    This is returned by the `edges` property of the `mercury.graph.core.Graph` class.

    Args:
        graph: The `mercury.graph.core.Graph` object to iterate over.

    Usage:

    ```python
    g = mg.Graph(data)
    for edge in g.edges:
        print(edge)
    ```
    """

    def __init__(self, graph):
        self.graph = graph
        self.ix = -1
        if graph._as_networkx is not None:
            self.key_list = list(graph._as_networkx.edges.keys())
        else:
            self.key_list = [(row['src'], row['dst']) for row in graph.graphframe.edges.collect()]


    def __iter__(self):
        return self


    def __next__(self):
        self.ix += 1

        if self.ix >= len(self.key_list):
            raise StopIteration

        ky = self.key_list[self.ix]

        if self.graph._as_networkx is not None:
            d = self.graph._as_networkx.edges[ky].copy()
            d['src'] = ky[0]
            d['dst'] = ky[1]

            return d

        g = self.graph.graphframe
        return g.edges.filter((g.edges.src == ky[0]) & (g.edges.dst == ky[1])).first().asDict()


class Graph:
    """ This is the main class in mercury.graph.

    This class seamlessly abstracts the underlying technology used to represent the graph. You can create a graph passing the following
    objects to the constructor:

    - A pandas DataFrame containing edges (with a keys dictionary to specify the columns and possibly a nodes DataFrame)
    - A pyspark DataFrame containing edges (with a keys dictionary to specify the columns and possibly a nodes DataFrame)
    - A networkx graph
    - A graphframes graph

    Bear in mind that the graph object is immutable. This means that you can't modify the graph object once it has been created. If you
    want to modify it, you have to create a new graph object.

    The graph object provides:

    - Properties to access the graph in different formats (networkx, graphframes, dgl)
    - Properties with metrics and summary information that are calculated on demand and technology independent.
    - It is inherited by other graph classes in mercury-graph providing ML algorithms such as graph embedding, visualization, etc.

    Using this class from the other classes in mercury-graph:

    The other classes in mercury-graph define models or functionalities that are based on graphs. They use a Scikit-learn-like API to
    interact with the graph object. This means that the graph object is passed to the class constructor and the class follow the
    Scikit-learn conventions. It is recommended to follow the same conventions when creating your own classes to work with mercury-graph.

    The conventions can be found here:

    - Scikit API: https://scikit-learn.org/stable/developers/develop.html#apis-of-scikit-learn-objects
    - On scikit conventions: https://scikit-learn.org/stable/glossary.html

    Args:
        data: The data to create the graph from. It can be a pandas DataFrame, a networkx Graph, a pyspark DataFrame, or a Graphframe. In
            case it already contains a graph (networkx or graphframes), the keys and nodes arguments are ignored.
        keys: A dictionary with keys to specify the columns in the data DataFrame. The keys are:
            - 'src': The name of the column with the source node.
            - 'dst': The name of the column with the destination node.
            - 'id': The name of the column with the node id.
            - 'weight': The name of the column with the edge weight.
            - 'directed': A boolean to specify if the graph is directed. (Only for pyspark DataFrames)
            When the keys argument is not provided or the key is missing, the default values are:
            - 'src': 'src'
            - 'dst': 'dst'
            - 'id': 'id'
            - 'weight': 'weight'
            - 'directed': True
        nodes: A pandas DataFrame or a pyspark DataFrame with the nodes data. (Only when `data` is pandas or pyspark DataFrame and with the
            same type as `data`) If not given, the nodes are inferred from the edges DataFrame.
    """
    def __init__(self, data = None, keys = None, nodes = None):
        self._as_networkx = None
        self._as_graphframe = None
        self._as_dgl = None
        self._degree = None
        self._in_degree = None
        self._out_degree = None
        self._closeness_centrality = None
        self._betweenness_centrality = None
        self._pagerank = None
        self._connected_components = None
        self._nodes_colnames = None
        self._edges_colnames = None

        self._number_of_nodes = 0
        self._number_of_edges = 0
        self._node_ix = 0
        self._is_directed = False
        self._is_weighted = False

        self._init_values = {k: v for k, v in locals().items() if k in inspect.signature(self.__init__).parameters}

        if type(data) == pd.core.frame.DataFrame:
            self._from_pandas(data, nodes, keys)
            return

        if isinstance(data, nx.Graph):      # This is the most general case, including: ...Graph, ...DiGraph and ...MultiGraph
            self._from_networkx(data)
            return

        spark_int = SparkInterface()

        if pyspark_installed and graphframes_installed:
            if type(data) == spark_int.type_spark_dataframe:
                self._from_dataframe(data, nodes, keys)
                return

            if type(data) == spark_int.type_graphframe:
                self._from_graphframes(data)
                return

        raise ValueError('Invalid input data. (Expected: pandas DataFrame, a networkx Graph, a pyspark DataFrame, a graphframes Graph.)')


    def __str__(self):
        txt = []
        txt.append('mercury.graph.core.Graph with %d nodes and %d edges.' % (self._number_of_nodes, self._number_of_edges))
        txt.append('  is_directed:    %s' % self._is_directed)
        txt.append('  is_weighted:    %s' % self._is_weighted)
        txt.append('  has_networkx:   %s' % (self._as_networkx is not None))
        txt.append('  has_graphframe: %s' % (self._as_graphframe is not None))
        txt.append('  has_dgl:        %s' % (self._as_dgl is not None))

        return '\n'.join(txt)


    def __repr__(self):
        return 'Graph(%s)' % ', '.join('%s = %s' % (k, v) for k, v in self._init_values.items())


    @property
    def nodes(self):
        """
        Returns an iterator over all the nodes in the graph.

        Returns:
            NodeIterator: An iterator that yields each node in the graph.
        """
        return NodeIterator(self)


    @property
    def edges(self):
        """
        Returns an iterator over the edges in the graph.

        Returns:
            EdgeIterator: An iterator object that allows iterating over the edges in the graph.
        """
        return EdgeIterator(self)


    @property
    def networkx(self):
        """
        Returns the graph representation as a NetworkX graph.

        If the graph has not been converted to NetworkX format yet, it will be converted and cached for future use.

        Returns:
            networkx.Graph: The graph representation as a NetworkX graph.
        """
        if self._as_networkx is None:
            self._as_networkx = self._to_networkx()

        return self._as_networkx


    @property
    def graphframe(self):
        """
        Returns the graph as a GraphFrame.

        If the graph has not been converted to a GraphFrame yet, it will be converted and cached for future use.

        Returns:
            GraphFrame: The graph represented as a GraphFrame.
        """
        if self._as_graphframe is None:
            self._as_graphframe = self._to_graphframe()

        return self._as_graphframe


    @property
    def dgl(self):
        """
        Returns the graph as a DGL graph.

        If the graph has not been converted to a DGL graph yet, it will be converted and cached for future use.

        Returns:
            dgl.DGLGraph: The graph represented as a DGL graph.
        """
        if self._as_dgl is None:
            self._as_dgl = self._to_dgl()

        return self._as_dgl


    @property
    def degree(self):
        """
        Returns the degree of each node in the graph as a Python dictionary.
        """
        if self._degree is None:
            self._degree = self._calculate_degree()
        return self._degree


    @property
    def in_degree(self):
        """
        Returns the in-degree of each node in the graph as a Python dictionary.
        """
        if self._in_degree is None:
            self._in_degree = self._calculate_in_degree()
        return self._in_degree


    @property
    def out_degree(self):
        """
        Returns the out-degree of each node in the graph as a Python dictionary.
        """
        if self._out_degree is None:
            self._out_degree = self._calculate_out_degree()
        return self._out_degree


    @property
    def closeness_centrality(self):
        """
        Returns the closeness centrality of each node in the graph as a Python dictionary.
        """
        if self._closeness_centrality is None:
            self._closeness_centrality = self._calculate_closeness_centrality()
        return self._closeness_centrality


    @property
    def betweenness_centrality(self):
        """
        Returns the betweenness centrality of each node in the graph as a Python dictionary.
        """
        if self._betweenness_centrality is None:
            self._betweenness_centrality = self._calculate_betweenness_centrality()
        return self._betweenness_centrality


    @property
    def pagerank(self):
        """
        Returns the PageRank of each node in the graph as a Python dictionary.
        """
        if self._pagerank is None:
            self._pagerank = self._calculate_pagerank()
        return self._pagerank


    @property
    def connected_components(self):
        """
        Returns the connected components of each node in the graph as a Python dictionary.
        """
        if self._connected_components is None:
            self._connected_components = self._calculate_connected_components()
        return self._connected_components


    @property
    def nodes_colnames(self):
        """
        Returns the column names of the nodes DataFrame.
        """
        if self._nodes_colnames is None:
            self._nodes_colnames = self._calculate_nodes_colnames()
        return self._nodes_colnames


    @property
    def edges_colnames(self):
        """
        Returns the column names of the edges DataFrame.
        """
        if self._edges_colnames is None:
            self._edges_colnames = self._calculate_edges_colnames()
        return self._edges_colnames


    @property
    def number_of_nodes(self):
        """
        Returns the number of nodes in the graph.

        Returns:
            int: The number of nodes in the graph.
        """
        return self._number_of_nodes


    @property
    def number_of_edges(self):
        """
        Returns the number of edges in the graph.

        Returns:
            int: The number of edges in the graph.
        """
        return self._number_of_edges


    @property
    def is_directed(self):
        """
        Returns True if the graph is directed, False otherwise.

        Note: Graphs created using graphframes are always directed. The way around it is to add the reverse edges to the graph.
        This can be done by creating the Graph with pyspark DataFrame() and defining a key 'directed' set as False in the `dict`
        argument. Otherwise, the graph will be considered directed even if these reversed edges have been created by other means
        this class cannot be aware of.
        """
        return self._is_directed


    @property
    def is_weighted(self):
        """
        Returns True if the graph is weighted, False otherwise.

        A graph is considered weight if it has a column named 'weight' in the edges DataFrame or the column has a different name and that
        name is passed in the `dict` argument as the 'weight' key.
        """
        return self._is_weighted


    def nodes_as_pandas(self):
        """
        Returns the nodes as a pandas DataFrame.

        If the graph is represented as a networkx graph, the nodes are extracted from it. Otherwise, the graphframes graph will be used.
        This dataset may differ from possible pandas DataFrame passed to the constructor in the column names and order. The column used
        as the node id is always named 'id'.
        """
        if self._as_networkx is not None:
            nodes_data = self._as_networkx.nodes(data = True)
            nodes_df   = pd.DataFrame([(node, attr) for node, attr in nodes_data], columns = ['id', 'attributes'])

<<<<<<< HEAD
            attr_df = pd.json_normalize(nodes_df['attributes'])
            nodes_df = pd.concat([nodes_df["id"], attr_df], axis=1)
            
            return nodes_df
=======
            attrs_df = pd.json_normalize(nodes_df['attributes'])

            return pd.concat([nodes_df.drop('attributes', axis = 1), attrs_df], axis = 1)
>>>>>>> 9f566632

        return self.graphframe.vertices.toPandas()


    def edges_as_pandas(self):
        """
        Returns the edges as a pandas DataFrame.

        If the graph is represented as a networkx graph, the edges are extracted from it. Otherwise, the graphframes graph will be used.
        This dataset may differ from possible pandas DataFrame passed to the constructor in the column names and order. The columns used
        as the source and destination nodes are always named 'src' and 'dst', respectively.
        """
        if self._as_networkx is not None:
            edges_data = self._as_networkx.edges(data = True)
            edges_df   = pd.DataFrame([(src, dst, attr) for src, dst, attr in edges_data], columns = ['src', 'dst', 'attributes'])

<<<<<<< HEAD
            attr_df = pd.json_normalize(edges_df['attributes'])
            edges_df = pd.concat([edges_df[["src", "dst"]], attr_df], axis=1)
            
            return edges_df
=======
            attrs_df   = pd.json_normalize(edges_df['attributes'])

            return pd.concat([edges_df.drop('attributes', axis = 1), attrs_df], axis = 1)
>>>>>>> 9f566632

        return self.graphframe.edges.toPandas()


    def nodes_as_dataframe(self):
        """
        Returns the nodes as a pyspark DataFrame.

        If the graph is represented as a graphframes graph, the nodes are extracted from it. Otherwise, the nodes are converted from the
        pandas DataFrame representation. The column used as the node id is always named 'id', regardless of the original column name passed
        to the constructor.
        """
        if self._as_graphframe is not None:
            return self._as_graphframe.vertices

        return SparkInterface().spark.createDataFrame(self.nodes_as_pandas())


    def edges_as_dataframe(self):
        """
        Returns the edges as a pyspark DataFrame.

        If the graph is represented as a graphframes graph, the edges are extracted from it. Otherwise, the edges are converted from the
        pandas DataFrame representation. The columns used as the source and destination nodes are always named 'src' and 'dst',
        respectively, regardless of the original column names passed to the constructor.
        """
        if self._as_graphframe is not None:
            return self._as_graphframe.edges

        return SparkInterface().spark.createDataFrame(self.edges_as_pandas())


    def _from_pandas(self, edges, nodes, keys):
        """ This internal method extends the constructor to accept a pandas DataFrame as input.

        It takes the constructor arguments and does not return anything. It sets the internal state of the object.
        """
        if keys is None:
            src = 'src'
            dst = 'dst'
            id  = 'id'
            weight = 'weight'
            directed = True
        else:
            src = keys.get('src', 'src')
            dst = keys.get('dst', 'dst')
            id  = keys.get('id', 'id')
            weight = keys.get('weight', 'weight')
            directed = keys.get('directed', True)

        if directed:
            g = nx.DiGraph()
        else:
            g = nx.Graph()

        if weight in edges.columns:
            edges = edges.rename(columns = {weight: 'weight'})

        for _, row in edges.iterrows():
            attr = row.drop([src, dst]).to_dict()
            g.add_edge(row[src], row[dst], **attr)

        if nodes is not None:
            for _, row in nodes.iterrows():
                attr = row.drop([id]).to_dict()
                g.add_node(row[id], **attr)

        self._from_networkx(g)


    def _from_dataframe(self, edges, nodes, keys):
        """ This internal method extends the constructor to accept a pyspark DataFrame as input.

        It takes the constructor arguments and does not return anything. It sets the internal state of the object.
        """
        if keys is None:
            src = 'src'
            dst = 'dst'
            id  = 'id'
            weight = 'weight'
            directed = True
        else:
            src = keys.get('src', 'src')
            dst = keys.get('dst', 'dst')
            id  = keys.get('id', 'id')
            weight = keys.get('weight', 'weight')
            directed = keys.get('directed', True)

        edges = edges.withColumnRenamed(src, 'src').withColumnRenamed(dst, 'dst')

        if weight in edges.columns:
            edges = edges.withColumnRenamed(weight, 'weight')

        if nodes is not None:
            nodes = nodes.withColumnRenamed(id, 'id')
        else:
            src_nodes = edges.select(src).distinct().withColumnRenamed(src, id)
            dst_nodes = edges.select(dst).distinct().withColumnRenamed(dst, id)
            nodes = src_nodes.union(dst_nodes).distinct()

        g = SparkInterface().graphframes.GraphFrame(nodes, edges)

        if not directed:
            edges = g.edges

            other_columns = [col for col in edges.columns if col not in ('src', 'dst')]
            reverse_edges = edges.select(edges['dst'].alias('src'), edges['src'].alias('dst'), *other_columns)
            all_edges     = edges.union(reverse_edges).distinct()

            g = SparkInterface().graphframes.GraphFrame(nodes, all_edges)

        self._from_graphframes(g, directed)


    def _from_networkx(self, graph):
        """ This internal method extends the constructor to accept a networkx graph as input.

        It takes the constructor arguments and does not return anything. It sets the internal state of the object.
        """
        self._as_networkx = graph
        self._number_of_nodes = len(graph.nodes)
        self._number_of_edges = len(graph.edges)
        self._is_directed = nx.is_directed(graph)
        self._is_weighted = 'weight' in self.edges_colnames


    def _from_graphframes(self, graph, directed = True):
        """ This internal method extends the constructor to accept a graphframes graph as input.

        It takes the constructor arguments and does not return anything. It sets the internal state of the object.
        """
        self._as_graphframe = graph
        self._number_of_nodes = graph.vertices.count()
        self._number_of_edges = graph.edges.count()
        self._is_directed = directed
        self._is_weighted = 'weight' in self.edges_colnames


    def _to_networkx(self):
        """ This internal method handles the logic of a property. It returns the networkx graph that already exists
        or converts it from the graphframes graph if not."""

        if self._is_directed:
            g = nx.DiGraph()
        else:
            g = nx.Graph()

        for _, row in self.edges_as_pandas().iterrows():
            attr = row.drop(['src', 'dst']).to_dict()
            g.add_edge(row['src'], row['dst'], **attr)

        for _, row in self.nodes_as_pandas().iterrows():
            attr = row.drop(['id']).to_dict()
            g.add_node(row['id'], **attr)

        return g


    def _to_graphframe(self):
        """ This internal method handles the logic of a property. It returns the graphframes graph that already exists
        or converts it from the networkx graph if not."""

        nodes = self.nodes_as_dataframe()
        edges = self.edges_as_dataframe()

        return SparkInterface().graphframes.GraphFrame(nodes, edges)


    def _to_dgl(self):
        """ This internal method handles the logic of a property. It returns the dgl graph that already exists
        or converts it from the networkx graph if not."""

        if dgl_installed:
            dgl = SparkInterface().dgl

            edge_attrs = [c for c in self.edges_colnames if c not in ['src', 'dst']]
            if len(edge_attrs) == 0:
                edge_attrs = None

            node_attrs = [c for c in self.nodes_colnames if c not in ['id']]
            if len(node_attrs) == 0:
                node_attrs = None

            self._as_dgl = dgl.from_networkx(self.networkx, edge_attrs = edge_attrs, node_attrs = node_attrs)

        return self._as_dgl


    def _calculate_degree(self):
        """ This internal method handles the logic of a property. It returns the degree of each node in the graph."""

        if self._as_networkx is not None:
            return dict(self._as_networkx.degree())

        return self._fill_node_zeros({row['id']: row['degree'] for row in self.graphframe.degrees.collect()})


    def _calculate_in_degree(self):
        """ This internal method handles the logic of a property. It returns the in-degree of each node in the graph."""

        if self._as_networkx is not None:
            return dict(self._as_networkx.in_degree())

        return self._fill_node_zeros({row['id']: row['inDegree'] for row in self.graphframe.inDegrees.collect()})


    def _calculate_out_degree(self):
        """ This internal method handles the logic of a property. It returns the out-degree of each node in the graph."""

        if self._as_networkx is not None:
            return dict(self._as_networkx.out_degree())

        return self._fill_node_zeros({row['id']: row['outDegree'] for row in self.graphframe.outDegrees.collect()})


    def _fill_node_zeros(self, d):
        """
        This internal method fills the nodes that are not in the dictionary with a zero value. This make the output obtained from
        graphframes consistent with the one from networkx.
        """
        for node in self.nodes:
            if node['id'] not in d:
                d[node['id']] = 0

        return d


    def _calculate_closeness_centrality(self):
        """
        This internal method handles the logic of a property. It returns the closeness centrality of each node in the graph as
        a Python dictionary.
        """
        if self._as_networkx is not None:
            return nx.closeness_centrality(self._as_networkx)

        nodes = [row['id'] for row in self.graphframe.vertices.select('id').collect()]
        paths = self.graphframe.shortestPaths(landmarks = nodes)
        expr  = SparkInterface().pyspark.sql.functions.expr
        sums  = paths.withColumn('sums', expr('aggregate(map_values(distances), 0, (acc, x) -> acc + x)'))

        cc = sums.withColumn('cc', (self.number_of_nodes - 1)/sums['sums']).select('id', 'cc')

        return {row['id']: row['cc'] for row in cc.collect()}


    def _calculate_betweenness_centrality(self):
        """
        This internal method handles the logic of a property. It returns the betweenness centrality of each node in the graph as a Python
        dictionary. NOTE: This method converts the graph to a networkx graph to calculate the betweenness centrality since the algorithm
        is too computationally expensive to use on large graphs.
        """
        return nx.betweenness_centrality(self.networkx)


    def _calculate_pagerank(self):
        """
        This internal method handles the logic of a property. It returns the PageRank of each node in the graph as a Python dictionary.
        """
        if self._as_networkx is not None:
            return nx.pagerank(self._as_networkx)

        pr = self.graphframe.pageRank(resetProbability = 0.15, tol = 0.01).vertices

        return {row['id']: row['pagerank'] for row in pr.collect()}


    def _calculate_connected_components(self):
        """
        This internal method handles the logic of a property. It returns the connected components of each node in the graph as a Python
        dictionary.
        """
        if self._as_networkx is not None:
            if self._is_directed:
                G = self._as_networkx.to_undirected()
            else:
                G = self._as_networkx

            graphs = (G.subgraph(c) for c in nx.connected_components(G))
            cc = dict()
            for i, graph in enumerate(graphs):
                n = graph.number_of_nodes()
                for nid in graph.nodes:
                    cc[nid] = {'cc_id' : i, 'cc_size' : n}

            return cc

        graphs = self.graphframe.connectedComponents(algorithm = 'graphx')
        cc_size = graphs.select('id', 'component').groupBy('component').count()
        cc_all = graphs.select('id', 'component').join(cc_size, 'component', how = 'left_outer')

        cc = dict()
        for row in cc_all.collect():
            cc[row['id']] = {'cc_id' : row['component'], 'cc_size' : row['count']}

        return cc


    def _calculate_nodes_colnames(self):
        """ This internal method returns the column names of the nodes DataFrame. """

        if self._as_networkx is not None:
            l = ['id']
            l.extend(list(self._as_networkx.nodes[list(self._as_networkx.nodes.keys())[0]].keys()))

            return l

        return self.graphframe.vertices.columns


    def _calculate_edges_colnames(self):
        """ This internal method returns the column names of the edges DataFrame. """

        if self._as_networkx is not None:
            l = ['src', 'dst']
            l.extend(list(self._as_networkx.edges[list(self._as_networkx.edges.keys())[0]].keys()))
            return l

        return self.graphframe.edges.columns<|MERGE_RESOLUTION|>--- conflicted
+++ resolved
@@ -432,16 +432,9 @@
             nodes_data = self._as_networkx.nodes(data = True)
             nodes_df   = pd.DataFrame([(node, attr) for node, attr in nodes_data], columns = ['id', 'attributes'])
 
-<<<<<<< HEAD
-            attr_df = pd.json_normalize(nodes_df['attributes'])
-            nodes_df = pd.concat([nodes_df["id"], attr_df], axis=1)
-            
-            return nodes_df
-=======
             attrs_df = pd.json_normalize(nodes_df['attributes'])
 
             return pd.concat([nodes_df.drop('attributes', axis = 1), attrs_df], axis = 1)
->>>>>>> 9f566632
 
         return self.graphframe.vertices.toPandas()
 
@@ -458,16 +451,9 @@
             edges_data = self._as_networkx.edges(data = True)
             edges_df   = pd.DataFrame([(src, dst, attr) for src, dst, attr in edges_data], columns = ['src', 'dst', 'attributes'])
 
-<<<<<<< HEAD
-            attr_df = pd.json_normalize(edges_df['attributes'])
-            edges_df = pd.concat([edges_df[["src", "dst"]], attr_df], axis=1)
-            
-            return edges_df
-=======
             attrs_df   = pd.json_normalize(edges_df['attributes'])
 
             return pd.concat([edges_df.drop('attributes', axis = 1), attrs_df], axis = 1)
->>>>>>> 9f566632
 
         return self.graphframe.edges.toPandas()
 
